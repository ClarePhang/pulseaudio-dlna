--- conflicted
+++ resolved
@@ -1,4 +1,3 @@
-<<<<<<< HEAD
 pulseaudio-dlna (0.4.0) trusty; urgency=low
 
   * Added the --fake-http10-content-length option
@@ -24,14 +23,14 @@
   * Validate encoders for installed dependencies
 
  -- Massimo Mund <mo@lancode.de>  Mon, 27 Jul 2015 09:56:12 +0100
-=======
+
+
 pulseaudio-dlna (0.3.5) trusty; urgency=low
 
   * Fixed a bug where Sonos description XML could not get parsed correctly
 
  -- Massimo Mund <mo@lancode.de>  Sun, 09 Apr 2015 19:41:21 +0100
 
->>>>>>> 8ee7273c
 
 pulseaudio-dlna (0.3.4) trusty; urgency=low
 
