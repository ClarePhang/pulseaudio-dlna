#!/usr/bin/python

# This file is part of pulseaudio-dlna.

# pulseaudio-dlna is free software: you can redistribute it and/or modify
# it under the terms of the GNU General Public License as published by
# the Free Software Foundation, either version 3 of the License, or
# (at your option) any later version.

# pulseaudio-dlna is distributed in the hope that it will be useful,
# but WITHOUT ANY WARRANTY; without even the implied warranty of
# MERCHANTABILITY or FITNESS FOR A PARTICULAR PURPOSE.  See the
# GNU General Public License for more details.

# You should have received a copy of the GNU General Public License
# along with pulseaudio-dlna.  If not, see <http://www.gnu.org/licenses/>.

from __future__ import unicode_literals

from gi.repository import GObject

import re
import subprocess
import setproctitle
import logging
import socket
import select
import sys
import base64
import urllib
import json
import os
import signal
import pkg_resources
import BaseHTTPServer
import SocketServer

import pulseaudio_dlna.encoders
import pulseaudio_dlna.codecs
import pulseaudio_dlna.recorders
import pulseaudio_dlna.rules
import pulseaudio_dlna.images

logger = logging.getLogger('pulseaudio_dlna.streamserver')

PROTOCOL_VERSION_V10 = 'HTTP/1.0'
PROTOCOL_VERSION_V11 = 'HTTP/1.1'


class ProcessStream(object):

<<<<<<< HEAD
    CHUNK_SIZE = 1024 * 4
=======
    RUNNING = True
>>>>>>> 08ce8171

    def __init__(self, path, sock, recorder, encoder, bridge):
        self.path = path
        self.sock = sock
        self.recorder = recorder
        self.encoder = encoder
        self.bridge = bridge

        self.id = hex(id(self))
        self.recorder_process = None
        self.encoder_process = None
        self.reinitialize_count = 0

        GObject.timeout_add(
            10000, self._on_regenerate_reinitialize_count)

    def run(self):
        while self.RUNNING:
            if not self.do_processes_exist():
                self.create_processes()
                logger.info(
                    'Processes of {path} initialized ...'.format(
                        path=self.path))
            if not self.do_processes_respond():
                if self.reinitialize_count < 3:
                    self.reinitialize_count += 1
                    self.terminate_processes()
                    self.create_processes()
                    logger.info(
                        'Processes of {path} reinitialized ...'.format(
                            path=self.path))
                else:
                    logger.error(
                        'There were more than {} attempts to reinitialize '
                        'the record process. Aborting.'.format(
                            self.reinitialize_count))
                    break

            data = self.encoder_process.stdout.read(self.CHUNK_SIZE)
            r, w, e = select.select([self.sock], [self.sock], [], 0)

            if self.sock in w:
                try:
                    self._send_data(self.sock, data)
                except socket.error:
                    break

            if self.sock in r:
                try:
                    data = self.sock.recv(1024)
                    if len(data) == 0:
                        break
                except socket.error:
                    break
        self.terminate_processes()

    def _send_data(self, sock, data):
        bytes_total = len(data)
        bytes_sent = 0
        while bytes_sent < bytes_total:
            bytes_sent += sock.send(data[bytes_sent:])

    def _on_regenerate_reinitialize_count(self):
        if self.reinitialize_count > 0:
            self.reinitialize_count -= 1
        return True

    def do_processes_exist(self):
        return (self.encoder_process is not None and
                self.recorder_process is not None)

    def do_processes_respond(self):
        return (self.recorder_process.poll() is None and
                self.encoder_process.poll() is None)

    def terminate_processes(self):

        def _kill_process(process):
            pid = process.pid
            logger.debug('Terminating process {} ...'.format(pid))
            try:
                os.kill(pid, signal.SIGTERM)
                _pid, return_code = os.waitpid(pid, 0)
            except:
                try:
                    os.kill(pid, signal.SIGKILL)
                except:
                    pass

        _kill_process(self.encoder_process)
        _kill_process(self.recorder_process)

    def create_processes(self):
        logger.info('Starting processes "{recorder} | {encoder}"'.format(
            recorder=' '.join(self.recorder.command),
            encoder=' '.join(self.encoder.command)))
        self.recorder_process = subprocess.Popen(
            self.recorder.command,
            stdout=subprocess.PIPE)
        self.encoder_process = subprocess.Popen(
            self.encoder.command,
            stdin=self.recorder_process.stdout,
            stdout=subprocess.PIPE)
        self.recorder_process.stdout.close()

    def __str__(self):
        return '<{} id="{}">\n'.format(
            self.__class__.__name__,
            self.id,
        )


class StreamManager(object):
    def __init__(self, server):
        self.streams = {}
        self.timeouts = {}
        self.server = server

    def create_stream(self, path, request, bridge):
        stream = ProcessStream(
            path=path,
            sock=request,
            recorder=bridge.device.codec.get_recorder(bridge.sink.monitor),
            encoder=bridge.device.codec.encoder,
            bridge=bridge,
        )
        self.register(stream)
        stream.run()
        self.unregister(stream)

    def register(self, stream):
        logger.info('Registered stream "{}" ({}) ...'.format(
            stream.path, stream.id))
        if not self.streams.get(stream.path, None):
            self.streams[stream.path] = {}
        self.streams[stream.path][stream.id] = stream

    def unregister(self, stream):
        logger.info('Unregistered stream "{}" ({}) ...'.format(
            stream.path, stream.id))
        del self.streams[stream.path][stream.id]

        if stream.path in self.timeouts:
            GObject.source_remove(self.timeouts[stream.path])
        self.timeouts[stream.path] = GObject.timeout_add(
            2000, self._on_disconnect, stream)

    def _on_disconnect(self, stream):
        self.timeouts.pop(stream.path)
        if len(self.streams[stream.path]) == 0:
            logger.info('No more stream from device "{}".'.format(
                stream.bridge.device.name))
            self.server.pulse_queue.put({
                'type': 'on_bridge_disconnected',
                'stopped_bridge': stream.bridge,
            })

    def __str__(self):
        return '<{}>\n{}\n'.format(
            self.__class__.__name__,
            '\n'.join(
                ['    {}\n        {}'.format(
                    path,
                    '        '.join([str(s) for id, s in streams.items()]))
                    for path, streams in self.streams.items()],
            ),
        )


class StreamRequestHandler(BaseHTTPServer.BaseHTTPRequestHandler):
    def __init__(self, *args):
        try:
            BaseHTTPServer.BaseHTTPRequestHandler.__init__(self, *args)
        except IOError:
            pass

    def do_HEAD(self):
        logger.debug('Got the following HEAD request:\n{header}'.format(
            header=json.dumps(self.headers.items(), indent=2)))
        item = self.get_requested_item()
        self.handle_headers(item)

    def do_GET(self):
        logger.debug('Got the following GET request:\n{header}'.format(
            header=json.dumps(self.headers.items(), indent=2)))
        item = self.get_requested_item()
        self.handle_headers(item)
        if isinstance(item, pulseaudio_dlna.images.BaseImage):
            self.wfile.write(item.data)
        elif isinstance(item, pulseaudio_dlna.pulseaudio.PulseBridge):
            self.server.stream_manager.create_stream(
                self.path, self.request, item)

    def handle_headers(self, item):
        response_code = 200
        headers = {}

        if not item:
            logger.info('Requested file not found "{}"'.format(self.path))
            self.send_error(404, 'File not found: %s' % self.path)
            return
        elif isinstance(item, pulseaudio_dlna.images.BaseImage):
            image = item
            headers['Content-Type'] = image.content_type
        elif isinstance(item, pulseaudio_dlna.pulseaudio.PulseBridge):
            bridge = item
            headers['Content-Type'] = bridge.device.codec.specific_mime_type

            if self.server.fake_http_content_length or \
               pulseaudio_dlna.rules.FAKE_HTTP_CONTENT_LENGTH in \
               bridge.device.codec.rules:
                gb_in_bytes = pow(1024, 3)
                headers['Content-Length'] = gb_in_bytes * 100
            else:
                if self.request_version == PROTOCOL_VERSION_V10:
                    pass
                elif self.request_version == PROTOCOL_VERSION_V11:
                    headers['Connection'] = 'close'

            if self.headers.get('range'):
                match = re.search(
                    'bytes=(\d+)-(\d+)?', self.headers['range'], re.IGNORECASE)
                if match:
                    start_range = int(match.group(1))
                    if start_range != 0:
                        response_code = 206

            if isinstance(
                bridge.device,
                    pulseaudio_dlna.plugins.upnp.renderer.UpnpMediaRenderer):
                from pulseaudio_dlna.plugins.upnp.renderer import (
                    UpnpContentFeatures, UpnpContentFlags)
                content_features = UpnpContentFeatures(
                    flags=[
                        UpnpContentFlags.STREAMING_TRANSFER_MODE_SUPPORTED,
                        UpnpContentFlags.BACKGROUND_TRANSFER_MODE_SUPPORTED,
                        UpnpContentFlags.CONNECTION_STALLING_SUPPORTED,
                        UpnpContentFlags.DLNA_VERSION_15_SUPPORTED
                    ])
                headers['contentFeatures.dlna.org'] = str(content_features)
                headers['Ext'] = ''
                headers['transferMode.dlna.org'] = 'Streaming'
                headers['Content-Disposition'] = 'inline;'

        logger.debug('Sending header ({response_code}):\n{header}'.format(
            response_code=response_code,
            header=json.dumps(headers, indent=2),
        ))
        self.send_response(response_code)
        for name, value in headers.items():
            self.send_header(name, value)
        self.end_headers()

    def get_requested_item(self):
        settings = self._decode_settings(self.path)
        if settings.get('type', None) == 'bridge':
            for bridge in self.server.bridges:
                if settings.get('udn') == bridge.device.udn:
                    return bridge
        elif settings.get('type', None) == 'image':
            image_name = settings.get('name', None)
            if image_name:
                image_path = pkg_resources.resource_filename(
                    'pulseaudio_dlna.streamserver', os.path.join(
                        'images', os.path.basename(image_name)))
                try:
                    _type = pulseaudio_dlna.images.get_type_by_filepath(
                        image_path)
                    return _type(path=image_path, cached=True)
                except (pulseaudio_dlna.images.UnknownImageExtension,
                        pulseaudio_dlna.images.ImageNotAccessible,
                        pulseaudio_dlna.images.MissingDependencies,
                        pulseaudio_dlna.images.IconNotFound) as e:
                    logger.error(e)
        elif settings.get('type', None) == 'sys-icon':
            icon_name = settings.get('name', None)
            if icon_name:
                try:
                    return pulseaudio_dlna.images.get_icon_by_name(
                        os.path.basename(icon_name), size=512)
                except (pulseaudio_dlna.images.UnknownImageExtension,
                        pulseaudio_dlna.images.ImageNotAccessible,
                        pulseaudio_dlna.images.MissingDependencies,
                        pulseaudio_dlna.images.IconNotFound) as e:
                    logger.error(e)
        return None

    def _decode_settings(self, path):
        try:
            data_quoted = re.findall(r'/(.*?)/', path)[0]
            data_string = base64.b64decode(urllib.unquote(data_quoted))
            settings = {
                k: v for k, v in re.findall('(.*?)="(.*?)",?', data_string)
            }
            logger.info(
                'URL settings: {path} ({data_string})'.format(
                    path=path,
                    data_string=data_string))
            return settings
        except (TypeError, ValueError, IndexError):
            pass
        return {}

    def log_message(self, format, *args):
        pass


class StreamServer(SocketServer.TCPServer):

    PORT = None

    def __init__(
            self, ip, port, pulse_queue, stream_queue,
            fake_http_content_length=False, proc_title=None, *args):
        self.ip = ip
        self.port = port or self.PORT
        self.pulse_queue = pulse_queue
        self.stream_queue = stream_queue
        self.stream_manager = StreamManager(self)
        self.fake_http_content_length = fake_http_content_length
        self.proc_title = proc_title
        self.bridges = []

    def run(self):
        self.allow_reuse_address = True
        try:
            SocketServer.TCPServer.__init__(
                self, (self.ip or '', self.port), StreamRequestHandler)
        except socket.error:
            logger.critical(
                'The streaming server could not bind to your specified port '
                '({port}). Perhaps this is already in use? The application '
                'cannot work properly!'.format(port=self.port))
            sys.exit(1)

        signal.signal(signal.SIGTERM, self.shutdown)
        if self.proc_title:
            setproctitle.setproctitle(self.proc_title)
        self.serve_forever()

    def update_bridges(self, bridges):
        self.bridges = bridges


class GobjectMainLoopMixin:

    def serve_forever(self, poll_interval=0.5):
        mainloop = GObject.MainLoop()
        if hasattr(self, 'socket'):
            GObject.io_add_watch(
                self, GObject.IO_IN | GObject.IO_PRI, self._on_new_request)
        if hasattr(self, 'stream_queue'):
            GObject.io_add_watch(
                self.stream_queue._reader, GObject.IO_IN | GObject.IO_PRI,
                self._on_new_message)
        try:
            mainloop.run()
        except KeyboardInterrupt:
            self.shutdown()

    def _on_new_message(self, fd, condition):
        try:
            message = self.stream_queue.get_nowait()
        except:
            return True

        message_type = message.get('type', None)
        if message_type and hasattr(self, message_type):
            del message['type']
            getattr(self, message_type)(**message)
        return True

    def _on_new_request(self, sock, *args):
        self._handle_request_noblock()
        return True

    def shutdown(self, *args):
        logger.info(
            'StreamServer GobjectMainLoopMixin.shutdown()')
        ProcessStream.RUNNING = False
        try:
            self.socket.shutdown(socket.SHUT_RDWR)
        except socket.error:
            pass
        self.socket.close()
        sys.exit(0)


class ThreadedStreamServer(
        GobjectMainLoopMixin, SocketServer.ThreadingMixIn, StreamServer):
    pass<|MERGE_RESOLUTION|>--- conflicted
+++ resolved
@@ -49,11 +49,8 @@
 
 class ProcessStream(object):
 
-<<<<<<< HEAD
     CHUNK_SIZE = 1024 * 4
-=======
     RUNNING = True
->>>>>>> 08ce8171
 
     def __init__(self, path, sock, recorder, encoder, bridge):
         self.path = path
