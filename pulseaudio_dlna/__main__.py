#!/usr/bin/python

# This file is part of pulseaudio-dlna.

# pulseaudio-dlna is free software: you can redistribute it and/or modify
# it under the terms of the GNU General Public License as published by
# the Free Software Foundation, either version 3 of the License, or
# (at your option) any later version.

# pulseaudio-dlna is distributed in the hope that it will be useful,
# but WITHOUT ANY WARRANTY; without even the implied warranty of
# MERCHANTABILITY or FITNESS FOR A PARTICULAR PURPOSE.  See the
# GNU General Public License for more details.

# You should have received a copy of the GNU General Public License
# along with pulseaudio-dlna.  If not, see <http://www.gnu.org/licenses/>.

'''
Usage:
    pulseaudio-dlna [--host <host>] [--port <port>] [--encoder <encoder>] [--filter-device=<filter-device>] [--renderer-urls <urls>] [--debug]
    pulseaudio-dlna [-h | --help | --version]

Options:
<<<<<<< HEAD
       --host=<host>                       Set the server ip.
    -p --port=<port>                       Set the server port [default: 8080].
    -e --encoder=<encoder>                 Set the server port [default: lame].
                                           Possible encoders are:
                                             - lame  MPEG Audio Layer III (MP3)
                                             - ogg   Ogg Vorbis
                                             - flac  Free Lossless Audio Codec (FLAC)
                                             - wav   Waveform Audio File Format (WAV)
                                             - opus  Opus Interactive Audio Codec (OPUS)
    --filter-device=<filter-device>        Set a name filter for devices which should be added.
                                           Devices which get discovered, but won't match the
                                           filter text will be skipped.
    --renderer-urls=<urls>                 Set the renderer urls yourself. no discovery will commence.
    --debug                                enables detailed debug messages.
    -v --version                           Show the version.
    -h --help                              Show the help.
=======
       --host=<host>        set the server ip.
    -p --port=<port>        set the server port [default: 8080].
    -e --encoder=<encoder>  set the audio encoder [default: lame].
                            encoders are:
                              - lame  MPEG Audio Layer III (MP3)
                              - ogg   Ogg Vorbis
                              - flac  Free Lossless Audio Codec (FLAC)
                              - wav   Waveform Audio File Format (WAV)
                              - opus  Opus Interactive Audio Codec (OPUS)
    --renderer-urls=<urls>  set the renderer urls yourself. no discovery will commence.
    --debug                 enables detailed debug messages.
    -v --version            show the version.
    -h --help               show the help.
>>>>>>> 092add64
'''

from __future__ import unicode_literals

import gobject
import dbus
import dbus.mainloop.glib
import multiprocessing
import setproctitle
import logging
import sys
import signal
import socket

import docopt
import pulseaudio_dlna
import upnp.discover
import upnp.server
import upnp.renderer
import pulseaudio
import utils.network


class PulseAudioDLNA(object):
    def __init__(self):
        self.dlna_server = None
        self.pulse = None
        self.renderers = []

    def shutdown(self, signal_number=None, frame=None):
        print('Application is shutting down.')
        if self.pulse is not None:
            self.pulse.cleanup()
        if self.dlna_server is not None:
            self.dlna_server.server_close()
        sys.exit(1)

    def startup(self):
        options = docopt.docopt(__doc__, version=pulseaudio_dlna.__version__)

        if not options['--debug']:
            logging.basicConfig(level=logging.INFO)
        else:
            logging.basicConfig(level=logging.DEBUG)

        if not options['--host']:
            host = utils.network.default_ipv4()
            if host is None:
                print('I could not determiate your host address. '
                      'You must specify it yourself via the --host option!')
                sys.exit(1)
        else:
            host = str(options['--host'])

        port = int(options['--port'])

        print('Using localhost: {host}:{port}'.format(
            host=host, port=port))

        if options['--renderer-urls']:
            for url in options['--renderer-urls'].split(','):
                renderer = upnp.renderer.UpnpMediaRendererFactory.from_url(
                    url, upnp.renderer.CoinedUpnpMediaRenderer)
                if renderer is not None:
                    self.renderers.append(renderer)
        else:
            device_filter = None
            if options['--filter-device']:
                device_filter = options['--filter-device'].split(',')
            dlna_discover = upnp.discover.UpnpMediaRendererDiscover(
                device_filter=device_filter)
            dlna_discover.search()
            self.renderers = dlna_discover.renderers
            logging.info('Discovery complete.')

        if len(self.renderers) == 0:
            print('There were no upnp devices found. Application terminates.')
            sys.exit(1)
        else:
            logging.info('Found devices:')
            for upnp_device in self.renderers:
                print(upnp_device)
            logging.info('You can now use your upnp devices!')

        try:
            self.dlna_server = upnp.server.ThreadedDlnaServer(
                host, port, encoder=options['--encoder'])
        except socket.error:
            print('The dlna server could not bind to your specified port '
                  '({port}). Perhaps this is already in use? Application '
                  'terminates.'.format(port=port))
            sys.exit(1)

        server_url = self.dlna_server.get_server_url()
        upnp_devices = []
        for upnp_device in self.renderers:
            upnp_device.set_server_url(server_url)
            upnp_devices.append(upnp_device)

        dbus.mainloop.glib.DBusGMainLoop(set_as_default=True)
        self.pulse = pulseaudio.PulseWatcher()
        self.pulse.set_upnp_devices(upnp_devices)

        self.dlna_server.set_bridges(self.pulse.bridges)
        process = multiprocessing.Process(target=self.dlna_server.serve_forever)
        process.start()

        setproctitle.setproctitle('pulseaudio-dlna')
        signal.signal(signal.SIGINT, self.shutdown)
        signal.signal(signal.SIGTERM, self.shutdown)
        try:
            mainloop = gobject.MainLoop()
            mainloop.run()
        except KeyboardInterrupt:
            process.terminate()
            pass


def main(argv=sys.argv[1:]):
    pulseaudio_dlna = PulseAudioDLNA()
    pulseaudio_dlna.startup()


if __name__ == "__main__":
    sys.exit(main())<|MERGE_RESOLUTION|>--- conflicted
+++ resolved
@@ -21,10 +21,9 @@
     pulseaudio-dlna [-h | --help | --version]
 
 Options:
-<<<<<<< HEAD
        --host=<host>                       Set the server ip.
     -p --port=<port>                       Set the server port [default: 8080].
-    -e --encoder=<encoder>                 Set the server port [default: lame].
+    -e --encoder=<encoder>                 Set the audio encoder [default: lame].
                                            Possible encoders are:
                                              - lame  MPEG Audio Layer III (MP3)
                                              - ogg   Ogg Vorbis
@@ -38,21 +37,6 @@
     --debug                                enables detailed debug messages.
     -v --version                           Show the version.
     -h --help                              Show the help.
-=======
-       --host=<host>        set the server ip.
-    -p --port=<port>        set the server port [default: 8080].
-    -e --encoder=<encoder>  set the audio encoder [default: lame].
-                            encoders are:
-                              - lame  MPEG Audio Layer III (MP3)
-                              - ogg   Ogg Vorbis
-                              - flac  Free Lossless Audio Codec (FLAC)
-                              - wav   Waveform Audio File Format (WAV)
-                              - opus  Opus Interactive Audio Codec (OPUS)
-    --renderer-urls=<urls>  set the renderer urls yourself. no discovery will commence.
-    --debug                 enables detailed debug messages.
-    -v --version            show the version.
-    -h --help               show the help.
->>>>>>> 092add64
 '''
 
 from __future__ import unicode_literals
