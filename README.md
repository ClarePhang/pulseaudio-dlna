# About #
<img align="left" src="samples/images/application.png">
This is _pulseaudio-dlna_. A lightweight streaming server which brings DLNA / UPNP
and Chromecast support to PulseAudio and Linux.
It can stream your current PulseAudio playback to different UPNP devices
(UPNP Media Renderers) or Chromecasts in your network.
It's main goals are: easy to use, no configuration hassle, no
big dependencies.

UPNP renderers in your network will show up as pulseaudio sinks.

![Image of pulseaudio-dlna](https://github.com/masmu/pulseaudio-dlna/blob/master/samples/images/pavucontrol-sample.png)


## License ##

    pulseaudio-dlna is licensed under GPLv3.

    pulseaudio-dlna is free software: you can redistribute it and/or modify
    it under the terms of the GNU General Public License as published by
    the Free Software Foundation, either version 3 of the License, or
    (at your option) any later version.

    pulseaudio-dlna is distributed in the hope that it will be useful,
    but WITHOUT ANY WARRANTY; without even the implied warranty of
    MERCHANTABILITY or FITNESS FOR A PARTICULAR PURPOSE.  See the
    GNU General Public License for more details.

    You should have received a copy of the GNU General Public License
    along with pulseaudio-dlna.  If not, see <http://www.gnu.org/licenses/>.

## Donation ##
![Image of pulseaudio-dlna](http://maemo.lancode.de/.webdir/donate.gif)
If I could help you or if you like my work, you can buy me a [coffee, a beer or pizza](https://www.paypal.com/cgi-bin/webscr?cmd=_xclick&business=totalexceed%40lancode%2ede&item_name=Donation&no_shipping=2&no_note=1&tax=0&currency_code=EUR&bn=PP%2dDonationsBF&charset=UTF%2d8).

## Changelog ##

 * __master__ - (_2016-02-22_)
    - Set Yamaha devices to the appropriate mode before playing (thanks to [hlchau](https://github.com/hlchau)) (new dependency: `python-lxml`)
    - Fixed a bug where some SSDP messages could not get parsed correctly
    - Also support media renderers identifying as `urn:schemas-upnp-org:device:MediaRenderer:2`
    - Added the `--disable-workarounds` flag
    - Added the `--encoder-backend` option (new optional dependencies `ffmpeg`, `libav-tools`)
    - Removed shared encoder processes
    - Increased the default HTTP timeout to 15 seconds
    - Fixed a bug where manually added renderers could appear twice
    - Added device state polling for devices which start playing on their own
    - Added the flac encoder for _Google Chromecast_
<<<<<<< HEAD
    - Removed dependency `python-beautifulsoup`
=======
    - Fixed a bug where bytes were not decoded properly to unicode
>>>>>>> 36b19bdd

 * __0.4.7__ - (_2015-11-18_)
    - The application can now co-exist with other applications which are using the port 1900/udp (thanks to [klaernie](https://github.com/klaernie))
    - Fixed the daemon mode to support `psutil` 1.x and 2.x (thanks to [klaernie](https://github.com/klaernie))
    - HTML entities in device descriptions are now converted automatically
    - Faster and more reliable device discovery (new dependency `python-netifaces`)
    - Added the `--cover-mode` option, one mode requires (optional) dependencies `gtk`, `cairo`, `rsvg`
    - L16 codecs are now selected better (e.g. needed for _XBox 360_)
    - Fixed a bug where sometimes it was tried to remove sinks twice on cleanup
    - Added the `--update-device-config` flag
    - Added the `--ssdp-ttl`, `--ssdp-mx`, `--ssdp-amount` options
    - Added the `--msearch-port` option

 * __0.4.6__ - (_2015-10-17_)
    - Added support for _Google Chromecast Audio_ (thanks to [leonhandreke](https://github.com/leonhandreke))
    - Fixed a bug where devices which does not specifiy control urls made the application crash
    - Added the `--disable-device-stop` flag
    - Added the `--request-timeout` option
    - You can now also add rules to renderers (e.g. `DISABLE_DEVICE_STOP`, `REQUEST_TIMEOUT`)
    - Fixed a bug where stream urls where not parsed correctly
    - Fixed a bug which made a Chomecast Audio throwing exceptions while stopping
    - Fixed a bug where the system's default encoding could not be determined when piping the applications output

 * __0.4.5.2__ - (_2015-09-21_)
    - Fixed a bug where the encoding of SSDP headers was not detected correctly (new dependency: `python-chardet`)

 * __0.4.5.1__ - (_2015-09-20_)
    - Added a missing dependency `python-concurrent.futures` (thanks to [Takkat-Nebuk](https://github.com/Takkat-Nebuk))

 * __0.4.5__ - (_2015-09-20_)
    - Exceptions while updating sink and device information from pulseaudio are now handled better
    - Changed `--fake-http10-content-length` flag to `--fake-http-content-length` to also support HTTP 1.1 requests
    - Fixed a bug where the supported device mime types could not get parsed correctly
    - Fixed a bug where the device UUID was not parsed correctly
    - Fixed a bug where just mime types beginning with `audio/` where accepted, but not e.g. `application/ogg`
    - The stream server will now respond with 206 when receiving requests with `range` header
    - UPNP control commands have now a timeout of 10 seconds
    - Fixed a bug where the wrong stream was removed from the stream manager
    - Fixed several bugs caused by purely relying on stopping actions for the devices idle state
    - Added L16 Encoder
    - The encoder option can now handle multiple options separated by comma
    - Added the `--create-device-config` flag
    - Fixed a bug where the dbus session was bound from the wrong process
    - Fix a bug where the wrong device UDN was retrieved from XML documents containing multiple devices

 * __0.4.4__ - (_2015-08-07_)
    - Added `--disable-ssdp-listener` option
    - Fixed a bug with applications which remove and re-add streams all the time
    - Added a missing dependency `python-psutil`

 * __0.4.3__ - (_2015-08-02_)
    - Fixed a bug when trying to terminate an encoder process
    - Catch exceptions when trying to update pulseaudio sinks
    - Fixed a timing issue where the streamserver was not ready but devices were already instructed to play

 * __0.4.2__ - (_2015-08-02_)
    - The mp3 encoder is now prioritize over wav
    - Added `--disable-switchback` option
    - Wav encoders do not longer share their encoder process

 * __0.4.1__ - (_2015-07-27_)
    - Fixed Makefile for launchpad

 * __0.4.0__ - (_2015-07-27_)
    - Added the ```--fake-http10-content-length``` option
    - The application can now run as root
    - Catch pulseaudio exceptions for streams, sinks and modules when those are gone
    - Fixed a bug where a missing ssdp header field made the application crash
    - New devices are added now during runtime (thanks to [coder-hugo](https://github.com/coder-hugo))
    - Rewrite of the streaming server
    - Upnp devices can now request their audio format based on their capabilities
    - Added AAC encoder
    - If a device stops playing, the streams currently playing on
      the corresponding sink are switched back to the default sink
    - If a device failes to start playing, streams currently playing on
      the corresponding sink are switched back to the default sink
    - Added Chromecast support (new dependency: `python-protobuf`)
    - Fixed a bug where the application crashed when there was no suitable encoder found
    - Added the ```--bit-rate``` option
    - Added additional headers for DLNA devices
    - Added switch back mode also for sinks, not just for streams (new dependency: `python-notify2`)
    - Added better logging
    - Validate encoders for installed dependencies

 * __0.3.5__ - (_2015-04-09_)
    - Fixed a bug where Sonos description XML could not get parsed correctly

 * __0.3.4__ - (_2015-03-22_)
    - Fixed Makefile for launchpad

 * __0.3.3__ - (_2015-03-22_)
    - Added the ```--filter-device``` option
    - Send 2 SSDP packets by default for better UPNP device discovery
    - Added virtualenv for local installation

 * __0.3.2__ - (_2015-03-14_)
    - Added the Opus Encoder (new dependency: `opus-tools`) (thanks to [MobiusHorizons](https://github.com/MobiusHorizons))
    - Fixed a bug where an empty UPNP device name made the application crash
    - Added a missing dependency (`python-gobject`)

 * __0.3.1__ - (_2015-02-13_)
    - Fixed a bug so that AVTransports other than 1 can be used (thanks to [martin-insulander-info](https://github.com/martin-insulander-info))

 * __0.3.0__ - (_2015-02-01_)
    - Added debian packaging
    - Added proper signal handlers (new dependency: `python-setproctitle`)
    - Fixed a bug where binding to an already used port made the application crash
    - HTTP charset encoding is now specified correctly

 * __0.2.4__ - (_2015-01-25_)
    - Stream changes are now handled correctly (thanks to [Takkat-Nebuk](https://github.com/Takkat-Nebuk))

 * __0.2.3__ - (_2015-01-21_)
    - Fixed a timing bug where the pulseaudio module was not loaded fast enough (thanks to [Takkat-Nebuk](https://github.com/Takkat-Nebuk))

 * __0.2.2__ - (_2015-01-18_)
    - Fixed encoding issues
    - Try to load the DBus module if it is not loaded before (thanks to [Takkat-Nebuk](https://github.com/Takkat-Nebuk))

 * __0.2.1__ - (_2015-01-11_)
    - TTL changed to 10 and timeout to 5 for UDP broadcasting
    - Added the ```--renderer-urls``` option to manually add UPNP devices via their control url
    - Added the ```--debug``` flag
    - The host ip address is now discovered automatically, no need to specifiy ```--host``` anymore

## Installation via PPA ##

Supported Ubuntu releases:
- 15.10 (Wily Werewolf)
- 15.04 (Vivid Vervet)
- 14.04.2 LTS (Trusty Tahr)

Ubuntu users can install _pulseaudio-dlna_ via the following [repository](https://launchpad.net/~qos/+archive/ubuntu/pulseaudio-dlna).

    sudo apt-add-repository ppa:qos/pulseaudio-dlna
    sudo apt-get update
    sudo apt-get install pulseaudio-dlna

### Starting ###

After that you can start _pulseaudio-dlna_ via:

    pulseaudio-dlna

Head over the the _using section_ for further instructions.

## Installation for other distributions ##

Some community members are providing packages for others distributions.
_Keep in mind that since i am not using those, i can hardly support them!_

- Arch Linux
    [https://aur.archlinux.org/packages/pulseaudio-dlna/](https://aur.archlinux.org/packages/pulseaudio-dlna/)
- openSUSE (_.rpm_)
    [http://packman.links2linux.de/package/pulseaudio-dlna](http://packman.links2linux.de/package/pulseaudio-dlna)
- Fedora - RHEL - CentOS - EPEL
    [https://copr.fedoraproject.org/coprs/cygn/pulseaudio-dlna/](https://copr.fedoraproject.org/coprs/cygn/pulseaudio-dlna/)

## Installation via git ##

Other linux users can clone this git repository,
make sure you have all the dependencies installed and the PulseAudio DBus module
is loaded.

### Basic requirements ###

These are the requirements _pulseaudio-dlna_ acutally needs to run. These dependencies
will get installed if you install it via the PPA.

- python2.7
- python-pip
- python-setuptools
- python-dbus
- python-docopt
- python-requests
- python-setproctitle
- python-gobject
- python-protobuf
- python-notify2
- python-psutil
- python-concurrent.futures
- python-chardet
- python-netifaces
- python-lxml
- vorbis-tools
- sox
- lame
- flac
- faac
- opus-tools

You can install all the dependencies in Ubuntu via:

    sudo apt-get install python2.7 python-pip python-setuptools python-dbus python-docopt python-requests python-setproctitle python-gobject python-protobuf python-notify2 python-psutil python-concurrent.futures python-chardet python-netifaces python-lxml vorbis-tools sox lame flac faac opus-tools

### PulseAudio DBus module ###

Since version _0.2.2_ the DBus module should be loaded automatically, if it was
not loaded before.
It that does not work, you can load the DBus module in Ubuntu via the following
command. Note that you
have to do this every time you restart PulseAudio (or your computer).

    pacmd load-module module-dbus-protocol

Or to make changes persistant edit the file `/etc/pulse/default.pa` with your
favorite editor and append the following line:

    load-module module-dbus-protocol

### Install it local ###

The recommend method of using _pulseaudio-dlna_ is to install it local to a
python _virtualenv_. In that way you will keep your system clean. If you don't like
it anymore, just delete the folder.
For that method you need some additional dependencies.

#### virtualenv requirements ####

- python-virtualenv (Ubuntu <= _14.04 Trusty LTS_)
- virtualenv (Ubuntu >= _14.10 Utopic_)
- python-dev

So all Ubuntu versions prior to _14.10 Utopic_ need to install:

    sudo apt-get install python-virtualenv python-dev

All Ubuntu versions above install:

    sudo apt-get install virtualenv python-dev

#### Installing & starting ####

Change to the _project root folder_ and start the installation via:

    make

After that you can start _pulseaudio-dlna_ via:

    bin/pulseaudio-dlna

### Install it to your system ###

Since some people like it more to install software globally, you can do that too.
In many software projects this is the default installation method.

#### Installing & starting ####

Change to the _root folder_ and start the installation via:

    make install

After that you can start _pulseaudio-dlna_ via:

    pulseaudio-dlna

### Using ###

_pulseaudio-dlna_ should detect the ip address your computer is reachable within
your local area network. If the detected ip address is not correct or there
were no ips found, you still can specifiy them yourself via the host
option (```--host <your-ip>```)

Right after startup it should start searching for UPNP devices in your LAN and
add new PulseAudio sinks.
After 5 seconds the progress is complete and you can select your UPNP renderers
from the default audio control.

In case you just want to stream single audio streams to your UPNP devices you
can do this via `pavucontrol`.

You can install `pavucontrol` in Ubuntu via the following command:

    sudo apt-get install pavucontrol

Note that _pulseaudio-dlna_ has to run all the time while you are listening to
your music. If you stop _pulseaudio-dlna_ it will cleanly remove the created
UPNP devices from PulseAudio and your UPNP devices will stop playing.

Since 0.4, new devices are automatically discovered as they appear on the network.

### CLI ###

    Usage:
        pulseaudio-dlna [--host <host>] [--port <port>][--encoder <encoders> | --codec <codec>] [--bit-rate=<rate>]
                        [--encoder-backend <encoder-backend>]
                        [--filter-device=<filter-device>]
                        [--renderer-urls <urls>]
                        [--request-timeout <timeout>]
                        [--msearch-port=<msearch-port>] [--ssdp-mx <ssdp-mx>] [--ssdp-ttl <ssdp-ttl>] [--ssdp-amount <ssdp-amount>]
                        [--cover-mode <mode>]
                        [--debug]
                        [--fake-http10-content-length] [--fake-http-content-length]
                        [--disable-switchback] [--disable-ssdp-listener] [--disable-device-stop] [--disable-workarounds]
        pulseaudio-dlna [--host <host>] [--create-device-config] [--update-device-config]
                        [--msearch-port=<msearch-port>] [--ssdp-mx <ssdp-mx>] [--ssdp-ttl <ssdp-ttl>] [--ssdp-amount <ssdp-amount>]
        pulseaudio-dlna [-h | --help | --version]

    Options:
        --create-device-config                 Discovers all devices in your network and write a config for them.
                                               That config can be editied manually to adjust various settings.
                                               You can set:
                                                 - Device name
                                                 - Codec order (The first one is used if the encoder binary is available on your system)
                                                 - Various codec settings such as the mime type, specific rules or
                                                   the bit rate (depends on the codec)
                                               A written config is loaded by default if the --encoder and --bit-rate options are not used.
        --update-device-config                 Same as --create-device-config but preserves your existing config from being overwritten
           --host=<host>                       Set the server ip.
        -p --port=<port>                       Set the server port [default: 8080].
        -e --encoder=<encoders>                Deprecated alias for --codec
        -c --codec=<codecs>                    Set the audio codec.
                                               Possible codecs are:
                                                 - mp3   MPEG Audio Layer III (MP3)
                                                 - ogg   Ogg Vorbis (OGG)
                                                 - flac  Free Lossless Audio Codec (FLAC)
                                                 - wav   Waveform Audio File Format (WAV)
                                                 - opus  Opus Interactive Audio Codec (OPUS)
                                                 - aac   Advanced Audio Coding (AAC)
                                                 - l16   Linear PCM (L16)
        --encoder-backend=<encoder-backend>    Set the backend for all encoders.
                                               Possible backends are:
                                                 - generic (default)
                                                 - ffmpeg
                                                 - avconv
        -b --bit-rate=<rate>                   Set the audio encoder's bitrate.
        --filter-device=<filter-device>        Set a name filter for devices which should be added.
                                               Devices which get discovered, but won't match the
                                               filter text will be skipped.
        --renderer-urls=<urls>                 Set the renderer urls yourself. no discovery will commence.
        --request-timeout=<timeout>            Set the timeout for requests in seconds [default: 15].
        --ssdp-ttl=<ssdp-ttl>                  Set the SSDP socket's TTL [default: 10].
        --ssdp-mx=<ssdp-mx>                    Set the MX value of the SSDP discovery message [default: 3].
        --ssdp-amount=<ssdp-amount>            Set the amount of SSDP discovery messages being sent [default: 5].
        --msearch-port=<msearch-port>          Set the source port of the MSEARCH socket [default: random].
        --cover-mode=<mode>                    Set the cover mode [default: default].
                                               Possible modes are:
                                                 - disabled       No icon is shown
                                                 - default        The application icon is shown
                                                 - distribution   The icon of your distribution is shown
                                                 - application    The audio application's icon is shown
        --debug                                enables detailed debug messages.
        --fake-http-content-length             If set, the content-length of HTTP requests will be set to 100 GB.
        --disable-switchback                   If set, streams won't switched back to the default sink if a device disconnects.
        --disable-ssdp-listener                If set, the application won't bind to the port 1900 and therefore the automatic discovery of new devices won't work.
        --disable-device-stop                  If set, the application won't send any stop commands to renderers at all
        --disable-workarounds                  If set, the application won't apply any device workarounds
        -v --version                           Show the version.
        -h --help                              Show the help.

Samples:
- `pulseaudio-dlna` will start
_pulseaudio-dlna_ on port _8080_ and stream your PulseAudio streams encoded
with _mp3_.
- `pulseaudio-dlna --encoder ogg` will start
_pulseaudio-dlna_ on port _8080_ and stream your PulseAudio streams encoded
with _Ogg Vorbis_.
- `pulseaudio-dlna --port 10291 --encoder flac` will start
_pulseaudio-dlna_ on port _10291_ and stream your PulseAudio streams encoded
with _FLAC_.
- `pulseaudio-dlna --filter-device 'Nexus 5,TV'` will just use devices named
_Nexus 5_ or _TV_ even when more devices got discovered.
- `pulseaudio-dlna --renderer-urls http://192.168.1.7:7676/smp_10_`
won't discover upnp devices by itself. Instead it will search for upnp renderers
at the specified locations. You can specify multiple locations via urls
seperated by comma (_,_). Most users won't ever need this option, but since
UDP multicast packages won't work (most times) over VPN connections this is
very useful if you ever plan to stream to a UPNP device over VPN.

### Device configuration rules

Most times the automatic discovery of supported device codecs and their 
prioritization works pretty good. But in the case of a device which does work
out of the box or if you don't like the used codec you can adjust the settings
with a _device configuration_.

If you want to create a specific configuration for your devices you can do
that via the `--create-device-config` flag. It will search for devices on
your network and write a config for them. It will look for / write them at:

- `~/.local/share/pulseaudio-dlna/devices.json` (prioritized)
- `/etc/pulseaudio-dlna/devices.json`

The purpose of this is that the application should do the most work for the
user. You just have to edit the file instead of writing it completely on
your own.

Let's make an example:
I started the application via `pulseaudio-dlna --create-device-config` and
that is what was discovered:

```json
    "uuid:e4572d54-c2c7-d491-1eb3-9cf17cf5fe01": {
        "rules": [], 
        "flavour": "DLNA", 
        "name": "Device name", 
        "codecs": [
            {
                "rules": [], 
                "bit_rate": null, 
                "identifier": "mp3", 
                "mime_type": "audio/mpeg"
            }, 
            {
                "rules": [], 
                "identifier": "flac", 
                "mime_type": "audio/flac"
            }, 
            {
                "channels": 2, 
                "rules": [], 
                "identifier": "l16", 
                "sample_rate": 48000, 
                "mime_type": "audio/L16;rate=48000;channels=2"
            }, 
            {
                "channels": 2, 
                "rules": [], 
                "identifier": "l16", 
                "sample_rate": 44100, 
                "mime_type": "audio/L16;rate=44100;channels=2"
            }, 
            {
                "channels": 1, 
                "rules": [], 
                "identifier": "l16", 
                "sample_rate": 44100, 
                "mime_type": "audio/L16;rate=44100;channels=1"
            }
        ]
    }
```

It was detected that the device supports the following codecs:

- `audio/mp3`
- `audio/flac`
- `audio/L16;rate=48000;channels=2`
- `audio/L16;rate=44100;channels=2`
- `audio/L16;rate=44100;channels=1`

If you don't change the configuration at all, it means that the next time
you start _pulseaudio-dlna_ it will automatically use those codecs for that
device. The order of the list also defines the priority. It will take the
first codec and use it if the appropriate encoder binary is installed on your
system. If the binary is missing it will take the next one. So here the 
_mp3_ codec would be used, if the _lame_ binary is installed.

You can also change the name of the device, adjust the mime type or set the
bit rate.  A `null` value means _default_, for bit rates this
is set to 192 Kbit/s.

In that case I want to rename my device to "Living Room". Besides that
I don't want the L16 codecs, so i simply remove them and i want my _mp3_ to
be encoded in 256 Kbit/s.

```json
    "uuid:e4572d54-c2c7-d491-1eb3-9cf17cf5fe01": {
        "rules": [], 
        "flavour": "DLNA", 
        "name": "Living Room", 
        "codecs": [
            {
                "rules": [], 
                "bit_rate": 256, 
                "identifier": "mp3", 
                "mime_type": "audio/mpeg"
            }, 
            {
                "rules": [], 
                "identifier": "flac", 
                "mime_type": "audio/flac"
            }
        ]
    }
```
But as it turns out this device has a problem with playing the _mp3_ stream
when you don't specify the `--fake-http-content-length` flag. Let's say _flac_
works without the flag. So, you can add a rule for that to that device.

```json
    "uuid:e4572d54-c2c7-d491-1eb3-9cf17cf5fe01": {
        "rules": [], 
        "flavour": "DLNA", 
        "name": "Living Room", 
        "codecs": [
            {
                "rules": [
                    {
                        "name": "FAKE_HTTP_CONTENT_LENGTH"
                    }
                ], 
                "bit_rate": 256, 
                "identifier": "mp3", 
                "mime_type": "audio/mpeg"
            }, 
            {
                "rules": [], 
                "identifier": "flac", 
                "mime_type": "audio/flac"
            }
        ]
    }
```

That's it. _pulseaudio-dlna_ will automatically use that config if you don't
use the `--encoder` or `--bit-rate` options.

## Known Issues ##

- **Distorted sound**

    If you experience distorted sound, try to pause / unpause the playback or
    changing / adjusting the volume. Some encoders handle volume changes
    better than others. The _lame_ encoder handles this by far better than
    most of the other ones.

- **There is a delay about a few seconds**

    Since there is HTTP streaming used for the audio data to transport,
    there is always a buffer involved. This device buffer ensures that even
    if you suffer from a slow network (e.g. weak wifi) small interruptions
    won't affect your playback. On the other hand devices will first start
    to play when this buffer is filled. Most devices do this based on the
    received amount of data. Therefore inefficient codecs such as _wav_ fill
    that buffer much faster than efficient codecs do. The result is a
    noticeable shorter delay in contrast to e.g. _mp3_ or others. Note, that
    in this case your network should be pretty stable, otherwise your device
    will quickly run out of data and stop playing. This is normally not a
    problem with cable connections. E.g. I have a delay about 1-2 seconds
    with _wav_ and a delay of about 5 seconds with _mp3_ with the same
    cable connected device. You can decrease the delay when using _wav_ or
    using high bit rates, but you won't get rid of it completely.
    My advice: If you have a reliable network, use _wav_. It is lossless
    and you will get a short delay. If you have not, use another encoder
    which does not require that much bandwidth to make sure your device
    will keep playing. Of course you will be affected from a higher delay.

## Troubleshooting ##

- **My device does not get discovered by _pulseaudio-dlna_**

    The computer _pulseaudio-dlna_ is running on and your device needs to be in
    the same network. In uncomplicated home LANs this is normally the case.
    You can test if other applications are able to find your device,
    e.g. _BubbleUPnP_ (_Android_ application). If they do it is likely that
    you are using a firewall / iptables. Try disabling it. If you verified that
    your firewall is blocking, you should use the `--msearch-port <port>`
    option and open port 8080/_tcp_, port 1900/_udp_ and port `<port>`/_udp_.

- **The device is successfully instructed to play, but the device never
    connects to _pulseaudio-dlna_**

    Check if your are using a firewall / iptables. If that works, open
    port 8080/_tcp_ and port 1900/_udp_.

- **The device is successfully instructed to play, but the device immediately
    disconnects after some seconds**

    Some devices do not stick to the HTTP 1.0/1.1 standard. Since most devices
    do, _pulseaudio-dlna_ must be instructed by CLI flags to act in a
    non-standard way.

    - `--fake-http-content-length`

        Adds a faked HTTP Content-Length to HTTP 1.0/1.1 responses. The length
        is set to 100 GB and ensures that the device would keep playing for
        months. This is e.g. necessary for the _Hame Soundrouter_ and depending
        on the used encoder for _Sonos_ devices.

## Tested devices ##

A listed entry means that it was successfully tested, even if there is no specific
codec information available.

Device                                                                          | mp3                               | wav                               | ogg                               | flac                              | aac                               | opus                              | l16
------------- | ------------- | ------------- | ------------- | ------------- | ------------- | ------------- | -------------
D-Link DCH-M225/E                                                               | :white_check_mark:                | :white_check_mark:                | :no_entry_sign:                   | :white_check_mark:                | :white_check_mark:                | :no_entry_sign:                   | :no_entry_sign:
[Cocy UPNP media renderer](https://github.com/mnlipp/CoCy)                      | :white_check_mark:                | :no_entry_sign:                   | :white_check_mark:                | :no_entry_sign:                   | :no_entry_sign:                   | :no_entry_sign:                   | :no_entry_sign:
[gmrender-resurrect](http://github.com/hzeller/gmrender-resurrect)              | :white_check_mark:                | :grey_question:                   | :grey_question:                   | :grey_question:                   | :grey_question:                   | :grey_question:                   | :grey_question:
[rygel](https://wiki.gnome.org/Projects/Rygel)                                  | :grey_question:                   | :grey_question:                   | :grey_question:                   | :grey_question:                   | :grey_question:                   | :grey_question:                   | :grey_question:
BubbleUPnP (Android App)                                                        | :white_check_mark:                | :white_check_mark:                | :white_check_mark:                | :white_check_mark:                | :white_check_mark:                | :no_entry_sign:                   | :white_check_mark:
Samsung Smart TV LED60 (UE60F6300)                                              | :white_check_mark:                | :grey_question:                   | :grey_question:                   | :grey_question:                   | :grey_question:                   | :grey_question:                   | :grey_question:
Samsung Smart TV LED40 (UE40ES6100)                                             | :white_check_mark:                | :grey_question:                   | :grey_question:                   | :grey_question:                   | :grey_question:                   | :grey_question:                   | :grey_question:
Samsung Smart TV LED48 (UE48JU6560)                                             | :white_check_mark:                | :white_check_mark:                | :white_check_mark:                | :white_check_mark:                | :white_circle:<sup>2</sup>        | :no_entry_sign:                   | :no_entry_sign:
Xbmc / Kodi                                                                     | :white_check_mark:                | :white_check_mark:                | :white_check_mark:                | :no_entry_sign:                   | :white_circle:<sup>2</sup>        | :white_circle:<sup>2</sup>        | :white_check_mark:
Philips NP2500                                                                  | :grey_question:                   | :grey_question:                   | :grey_question:                   | :grey_question:                   | :grey_question:                   | :grey_question:                   | :grey_question:
Philips NP2900                                                                  | :grey_question:                   | :grey_question:                   | :grey_question:                   | :grey_question:                   | :grey_question:                   | :grey_question:                   | :grey_question:
Yamaha RX-475 (AV Receiver)                                                     | :grey_question:                   | :grey_question:                   | :grey_question:                   | :grey_question:                   | :grey_question:                   | :grey_question:                   | :grey_question:
Yamaha RX-V573 (AV Receiver) <sup>6</sup>                                       | :grey_question:                   | :grey_question:                   | :grey_question:                   | :grey_question:                   | :grey_question:                   | :grey_question:                   | :grey_question:
Majik DSM                                                                       | :grey_question:                   | :grey_question:                   | :grey_question:                   | :grey_question:                   | :grey_question:                   | :grey_question:                   | :grey_question:
[Pi MusicBox](http://www.woutervanwijk.nl/pimusicbox/)                          | :grey_question:                   | :grey_question:                   | :grey_question:                   | :grey_question:                   | :grey_question:                   | :grey_question:                   | :grey_question:
Google Chromecast                                                               | :white_check_mark:                | :white_check_mark:                | :white_check_mark:                | :no_entry_sign:                   | :white_check_mark:                | :no_entry_sign:                   | :no_entry_sign:
Google Chromecast Audio                                                         | :white_check_mark:                | :white_check_mark:                | :white_check_mark:                | :no_entry_sign:                   | :white_check_mark:                | :no_entry_sign:                   | :no_entry_sign:
Sonos PLAY:1                                                                    | :white_check_mark:<sup>3</sup>    | :white_check_mark:                | :white_check_mark:<sup>3</sup>    | :white_check_mark:                | :no_entry_sign:                   | :no_entry_sign:                   | :grey_question:
Sonos PLAY:3                                                                    | :white_check_mark:<sup>3</sup>    | :white_check_mark:                | :white_check_mark:<sup>3</sup>    | :white_check_mark:                | :no_entry_sign:                   | :no_entry_sign:                   | :grey_question:
Hame Soundrouter                                                                | :white_check_mark:<sup>1</sup>    | :no_entry_sign:                   | :no_entry_sign:                   | :white_check_mark:<sup>1</sup>    | :no_entry_sign:                   | :no_entry_sign:                   | :no_entry_sign:
[Raumfeld Speaker M](http://raumfeld.com)                                       | :grey_question:                   | :grey_question:                   | :grey_question:                   | :grey_question:                   | :grey_question:                   | :grey_question:                   | :grey_question:
[Raumfeld Speaker S](http://raumfeld.com)                                       | :white_check_mark:                | :white_check_mark:                | :white_check_mark:                | :white_check_mark:                | :grey_question:                   | :grey_question:                   | :grey_question:
Pioneer VSX-824 (AV Receiver)                                                   | :grey_question:                   | :grey_question:                   | :grey_question:                   | :grey_question:                   | :grey_question:                   | :grey_question:                   | :grey_question:
[ROCKI](http://www.myrocki.com/)                                                | :grey_question:                   | :grey_question:                   | :grey_question:                   | :grey_question:                   | :grey_question:                   | :grey_question:                   | :grey_question:
Sony STR-DN1050 (AV Receiver)                                                   | :grey_question:                   | :grey_question:                   | :grey_question:                   | :grey_question:                   | :grey_question:                   | :grey_question:                   | :grey_question:
Pure Jongo S3                                                                   | :grey_question:                   | :grey_question:                   | :grey_question:                   | :grey_question:                   | :grey_question:                   | :grey_question:                   | :grey_question:
[Volumio](http://volumio.org)                                                   | :grey_question:                   | :grey_question:                   | :grey_question:                   | :grey_question:                   | :grey_question:                   | :grey_question:                   | :grey_question:
Logitech Media Server                                                           | :grey_question:                   | :grey_question:                   | :grey_question:                   | :grey_question:                   | :grey_question:                   | :grey_question:                   | :grey_question:
Panasonic TX-50CX680W                                                           | :white_check_mark:                | :white_check_mark:                | :grey_question:                   | :grey_question:                   | :grey_question:                   | :grey_question:                   | :grey_question:
Yamaha CRX-N560D <sup>4</sup>                                                   | :white_check_mark:                | :grey_question:                   | :grey_question:                   | :grey_question:                   | :grey_question:                   | :grey_question:                   | :grey_question:
RaidSonic IB-MP401Air                                                           | :grey_question:                   | :grey_question:                   | :grey_question:                   | :grey_question:                   | :grey_question:                   | :grey_question:                   | :grey_question:
Medion P85055                                                                   | :grey_question:                   | :grey_question:                   | :grey_question:                   | :grey_question:                   | :grey_question:                   | :grey_question:                   | :grey_question:
Onkyo TX-NR509                                                                  | :grey_question:                   | :white_check_mark:                | :grey_question:                   | :no_entry_sign:                   | :grey_question:                   | :grey_question:                   | :grey_question:
Onkyo TX-NR616                                                                  | :grey_question:                   | :white_check_mark:                | :grey_question:                   | :grey_question:                   | :grey_question:                   | :grey_question:                   | :grey_question:
Onkyo TX-NR646                                                                  | :white_check_mark:                | :grey_question:                   | :grey_question:                   | :grey_question:                   | :grey_question:                   | :grey_question:                   | :grey_question:
Denon AVR-3808                                                                  | :grey_question:                   | :grey_question:                   | :grey_question:                   | :grey_question:                   | :grey_question:                   | :grey_question:                   | :grey_question:
Denon AVR-X4000                                                                 | :white_check_mark:                | :grey_question:                   | :grey_question:                   | :white_check_mark:                | :grey_question:                   | :grey_question:                   | :grey_question:
DAMAI Airmusic                                                                  | :grey_question:                   | :grey_question:                   | :grey_question:                   | :grey_question:                   | :grey_question:                   | :grey_question:                   | :grey_question:
Panasonic TX-50CX680W                                                           | :grey_question:                   | :grey_question:                   | :grey_question:                   | :grey_question:                   | :grey_question:                   | :grey_question:                   | :grey_question:
Xbox 360                                                                        | :white_check_mark:<sup>5</sup>    | :no_entry_sign:                   | :no_entry_sign:                   | :no_entry_sign:                   | :grey_question:                   | :no_entry_sign:                   | :white_check_mark:
Freebox Player Mini                                                             | :grey_question:                   | :grey_question:                   | :grey_question:                   | :grey_question:                   | :grey_question:                   | :grey_question:                   | :grey_question:

<sup>1</sup>) Works when specifing the `--fake-http-content-length` flag

<sup>2</sup>) Is capable of playing the codec, but does not specifiy the correct mime type

<sup>3</sup>) Works since _0.4.5_ (`--fake-http-content-length` is added automatic)

<sup>4</sup>) The device needs to be in _SERVER_ mode to accept instructions

<sup>5</sup>) Was reported to buffer really long. Approximately 45 seconds

<sup>6</sup>) Was reported to have issues being discovered. Make sure you run the latest firmware

## Supported encoders ##

Encoder     | Description                       | Identifier
------------- | ------------- | -------------
lame        | MPEG Audio Layer III              | mp3
oggenc      | Ogg Vorbis                        | ogg
flac        | Free Lossless Audio Codec         | flac
sox         | Waveform Audio File Format        | wav
opusenc     | Opus Interactive Audio Codec      | opus
faac        | Advanced Audio Coding             | aac
sox         | Linear PCM                        | l16

You can select a specific codec using the `--encoder` flag followed by its identifier.<|MERGE_RESOLUTION|>--- conflicted
+++ resolved
@@ -46,11 +46,8 @@
     - Fixed a bug where manually added renderers could appear twice
     - Added device state polling for devices which start playing on their own
     - Added the flac encoder for _Google Chromecast_
-<<<<<<< HEAD
     - Removed dependency `python-beautifulsoup`
-=======
     - Fixed a bug where bytes were not decoded properly to unicode
->>>>>>> 36b19bdd
 
  * __0.4.7__ - (_2015-11-18_)
     - The application can now co-exist with other applications which are using the port 1900/udp (thanks to [klaernie](https://github.com/klaernie))
