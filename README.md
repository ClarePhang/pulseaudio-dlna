# About #

This is _pulseaudio-dlna_. A small DLNA server which brings DLNA / UPNP
and Chromecast support to PulseAudio and Linux.

It can stream your current PulseAudio playback to different UPNP devices
(UPNP Media Renderers) or Chromecasts in your network.
It's main goals are: easy to use, no configuration hassle, no
big dependencies.

![Image of pulseaudio-dlna](https://github.com/masmu/pulseaudio-dlna/blob/master/samples/images/pavucontrol-sample.png)


## License ##

    pulseaudio-dlna is licensed under GPLv3.

    pulseaudio-dlna is free software: you can redistribute it and/or modify
    it under the terms of the GNU General Public License as published by
    the Free Software Foundation, either version 3 of the License, or
    (at your option) any later version.

    pulseaudio-dlna is distributed in the hope that it will be useful,
    but WITHOUT ANY WARRANTY; without even the implied warranty of
    MERCHANTABILITY or FITNESS FOR A PARTICULAR PURPOSE.  See the
    GNU General Public License for more details.

    You should have received a copy of the GNU General Public License
    along with pulseaudio-dlna.  If not, see <http://www.gnu.org/licenses/>.

## Donation ##
![Image of pulseaudio-dlna](http://maemo.lancode.de/.webdir/donate.gif)
If I could help you or if you like my work, you can buy me a [coffee, a beer or pizza](https://www.paypal.com/cgi-bin/webscr?cmd=_xclick&business=totalexceed%40lancode%2ede&item_name=Donation&no_shipping=2&no_note=1&tax=0&currency_code=EUR&bn=PP%2dDonationsBF&charset=UTF%2d8).

## Changelog ##

<<<<<<< HEAD
 * __master__ - (_2015-07-27_)
    - Added the ```--fake-http10-content-length``` option
    - The application can now run as root
    - Catch pulseaudio exceptions for streams, sinks and modules when those are gone
    - Fixed a bug where a missing ssdp header field made the application crash
    - New devices are added now during runtime (thanks to [coder-hugo](https://github.com/coder-hugo))
    - Rewrite of the streaming server
    - Upnp devices can now request their audio format based on their capabilities
    - Added AAC encoder
    - If a device stops playing, the streams currently playing on
      the corresponding sink are switched back to the default sink
    - If a device failes to start playing, streams currently playing on
      the corresponding sink are switched back to the default sink
    - Added Chromecast support (new dependency: `python-protobuf`)
    - Fixed a bug where the application crashed when there was no suitable encoder found
    - Added the ```--bit-rate``` option
    - Added additional headers for DLNA devices
    - Added switch back mode also for sinks, not just for streams (new dependency: `python-notify2`)
    - Added better logging
    - Validate encoders for installed dependencies
=======
 * __0.3.5__ - (_2015-04-09_)
    - Fixed a bug where Sonos description XML could not get parsed correctly
>>>>>>> 8ee7273c

 * __0.3.4__ - (_2015-03-22_)
    - Fixed Makefile for launchpad

 * __0.3.3__ - (_2015-03-22_)
    - Added the ```--filter-device``` option
    - Send 2 SSDP packets by default for better UPNP device discovery
    - Added virtualenv for local installation

 * __0.3.2__ - (_2015-03-14_)
    - Added the Opus Encoder (new dependency: `opus-tools`) (thanks to [MobiusHorizons](https://github.com/MobiusHorizons))
    - Fixed a bug where an empty UPNP device name made the application crash
    - Added a missing dependency (`python-gobject`)

 * __0.3.1__ - (_2015-02-13_)
    - Fixed a bug so that AVTransports other than 1 can be used (thanks to [martin-insulander-info](https://github.com/martin-insulander-info))

 * __0.3.0__ - (_2015-02-01_)
    - Added debian packaging
    - Added proper signal handlers (new dependency: `python-setproctitle`)
    - Fixed a bug where binding to an already used port made the application crash
    - HTTP charset encoding is now specified correctly

 * __0.2.4__ - (_2015-01-25_)
    - Stream changes are now handled correctly (thanks to [Takkat-Nebuk](https://github.com/Takkat-Nebuk))

 * __0.2.3__ - (_2015-01-21_)
    - Fixed a timing bug where the pulseaudio module was not loaded fast enough (thanks to [Takkat-Nebuk](https://github.com/Takkat-Nebuk))

 * __0.2.2__ - (_2015-01-18_)
    - Fixed encoding issues
    - Try to load the DBus module if it is not loaded before (thanks to [Takkat-Nebuk](https://github.com/Takkat-Nebuk))

 * __0.2.1__ - (_2015-01-11_)
    - TTL changed to 10 and timeout to 5 for UDP broadcasting
    - Added the ```--renderer-urls``` option to manually add UPNP devices via their control url
    - Added the ```--debug``` flag
    - The host ip address is now discovered automatically, no need to specifiy ```--host``` anymore

## Installation via PPA ##

Supported Ubuntu releases:
- 15.04 (Vivid Vervet)
- 14.10 (Utopic Unicorn)
- 14.04.2 LTS (Trusty Tahr)

Ubuntu users can install _pulseaudio-dlna_ via the following [repository](https://launchpad.net/~qos/+archive/ubuntu/pulseaudio-dlna).

    sudo apt-add-repository ppa:qos/pulseaudio-dlna
    sudo apt-get update
    sudo apt-get install pulseaudio-dlna

### Starting ###

After that you can start _pulseaudio-dlna_ via:

    pulseaudio-dlna

Head over the the _using section_ for further instructions.

## Installation for other distributions ##

Some community members are providing packages for others distributions.
_Keep in mind that since i am not using those, i can hardly support them!_

- Arch Linux
    [https://aur.archlinux.org/packages/pulseaudio-dlna/](https://aur.archlinux.org/packages/pulseaudio-dlna/)
- openSUSE (_.rpm_)
    [http://packman.links2linux.de/package/pulseaudio-dlna](http://packman.links2linux.de/package/pulseaudio-dlna)


## Installation via git ##

Other linux users can clone this git repository,
make sure you have all the dependencies installed and the PulseAudio DBus module
is loaded.

### Basic requirements ###

These are the requirements _pulseaudio-dlna_ acutally needs to run. These dependencies
will get installed if you install it via the PPA.

- python2.7
- python-pip
- python-setuptools
- python-dbus
- python-beautifulsoup
- python-docopt
- python-requests
- python-setproctitle
- python-gobject
- python-protobuf
- python-notify2
- vorbis-tools
- sox
- lame
- flac
- faac
- opus-tools

You can install all the dependencies in Ubuntu via:

    sudo apt-get install python2.7 python-pip python-setuptools python-dbus python-beautifulsoup python-docopt python-requests python-setproctitle python-gobject python-protobuf python-notify2 vorbis-tools sox lame flac faac opus-tools

### PulseAudio DBus module ###

Since version _0.2.2_ the DBus module should be loaded automatically, if it was
not loaded before.
It that does not work, you can load the DBus module in Ubuntu via the following
command. Note that you
have to do this every time you restart PulseAudio (or your computer).

    pacmd load-module module-dbus-protocol

Or to make changes persistant edit the file `/etc/pulse/default.pa` with your
favorite editor and append the following line:

    load-module module-dbus-protocol

### Install it local ###

The recommend method of using _pulseaudio-dlna_ is to install it local to a
python _virtualenv_. In that way you will keep your system clean. If you don't like
it anymore, just delete the folder.
For that method you need some additional dependencies.

#### virtualenv requirements ####

- python-virtualenv (Ubuntu <= _14.04 Trusty LTS_)
- virtualenv (Ubuntu >= _14.10 Utopic_)
- python-dev

So all Ubuntu versions prior to _14.10 Utopic_ need to install:

    sudo apt-get install python-virtualenv python-dev

All Ubuntu versions above install:

    sudo apt-get install virtualenv python-dev

#### Installing & starting ####

Change to the _project root folder_ and start the installation via:

    make

After that you can start _pulseaudio-dlna_ via:

    bin/pulseaudio-dlna

### Install it to your system ###

Since some people like it more to install software globally, you can do that too.
In many software projects this is the default installation method.

#### Installing & starting ####

Change to the _root folder_ and start the installation via:

    make install

After that you can start _pulseaudio-dlna_ via:

    pulseaudio-dlna

### Using ###

_pulseaudio-dlna_ should detect the ip address your computer is reachable within
your local area network. If the detected ip address is not correct or there
were no ips found, you still can specifiy them yourself via the host
option (```--host <your-ip>```)

Right after startup it should start searching for UPNP devices in your LAN and
add new PulseAudio sinks.
After 5 seconds the progress is complete and you can select your UPNP renderers
from the default audio control.

In case you just want to stream single audio streams to your UPNP devices you
can do this via `pavucontrol`.

You can install `pavucontrol` in Ubuntu via the following command:

    sudo apt-get install pavucontrol

Note that _pulseaudio-dlna_ has to run all the time while you are listening to
your music. If you stop _pulseaudio-dlna_ it will cleanly remove the created
UPNP devices from PulseAudio and your UPNP devices will stop playing.

Also note that _pulseaudio-dlna_ won't search for additional UPNP devices after
startup. It just does this once and (for me) there is no need in continuously
doing that. So if you added a new UPNP device to your network, restart
_pulseaudio-dlna_.

### CLI ###

    Usage:
        pulseaudio-dlna [--host <host>] [--port <port>] [--encoder <encoder>] [--bit-rate=<rate>] [--filter-device=<filter-device>] [--renderer-urls <urls>] [--debug] [--fake-http10-content-length]
        pulseaudio-dlna [-h | --help | --version]

    Options:
           --host=<host>                       Set the server ip.
        -p --port=<port>                       Set the server port [default: 8080].
        -e --encoder=<encoder>                 Set the audio encoder.
                                               Possible encoders are:
                                                 - mp3   MPEG Audio Layer III (MP3)
                                                 - ogg   Ogg Vorbis
                                                 - flac  Free Lossless Audio Codec (FLAC)
                                                 - wav   Waveform Audio File Format (WAV)
                                                 - opus  Opus Interactive Audio Codec (OPUS)
        -b --bit-rate=<rate>                   Set the audio encoder's bitrate.
        --filter-device=<filter-device>        Set a name filter for devices which should be added.
                                               Devices which get discovered, but won't match the
                                               filter text will be skipped.
        --renderer-urls=<urls>                 Set the renderer urls yourself. no discovery will commence.
        --debug                                enables detailed debug messages.
        --fake-http10-content-length           If set, the content-length of HTTP 1.0 requests will be set to 100 GB.
        -v --version                           Show the version.
        -h --help                              Show the help.

Samples:
- `pulseaudio-dlna` will start
_pulseaudio-dlna_ on port _8080_ and stream your PulseAudio streams encoded
with _mp3_.
- `pulseaudio-dlna --encoder ogg` will start
_pulseaudio-dlna_ on port _8080_ and stream your PulseAudio streams encoded
with _Ogg Vorbis_.
- `pulseaudio-dlna --port 10291 --encoder flac` will start
_pulseaudio-dlna_ on port _10291_ and stream your PulseAudio streams encoded
with _FLAC_.
- `pulseaudio-dlna --filter-device 'Nexus 5,TV'` will just use devices named
_Nexus 5_ or _TV_ even when more devices got discovered.
- `pulseaudio-dlna --renderer-urls http://192.168.1.7:7676/smp_10_`
won't discover upnp devices by itself. Instead it will search for upnp renderers
at the specified locations. You can specify multiple locations via urls
seperated by comma (_,_). Most users won't ever need this option, but since
UDP multicast packages won't work (most times) over VPN connections this is
very useful if you ever plan to stream to a UPNP device over VPN.

## Troubleshooting ##

Some devices do not stick to the HTTP 1.0/1.1 standard. Since most devices do,
_pulseaudio-dlna_ must be instructed by CLI flags to act in a non-standard way.

- `--fake-http10-content-length`

    Adds a faked HTTP Content-Length to HTTP 1.0 responses. The length is set 
    to 100 GB and ensures that the device would keep playing for months.
    This is necessary for the _Hame Soundrouter_.

## Tested devices ##

_pulseaudio-dlna_ was successfully tested on the follwing devices / applications:

- D-Link DCH-M225/E
- [Cocy UPNP media renderer](https://github.com/mnlipp/CoCy)
- BubbleUPnP (Android App)
- Samsung Smart TV LED60 (UE60F6300)
- Samsung Smart TV LED40 (UE40ES6100)
- Xbmc / Kodi
- Philips Streamium NP2500 Network Player
- Yamaha RX-475 (AV Receiver)
- Majik DSM
- [Pi MusicBox](http://www.woutervanwijk.nl/pimusicbox/)
<<<<<<< HEAD
- Google Chromecast
- Sonos PLAY:1
- Sonos PLAY:3
- Hame Soundrouter
=======
- [Raumfeld Speaker M](http://raumfeld.com)
- Pioneer VSX-824 (AV Receiver)
- [ROCKI] (http://www.myrocki.com/)
- Sony STR-DN1050 (AV Receiver)
>>>>>>> 8ee7273c

## Supported encoders ##

_pulseaudio-dlna_ supports the following encoders:

- __lame__  MPEG Audio Layer III (MP3)
- __ogg__   Ogg Vorbis
- __flac__  Free Lossless Audio Codec (FLAC)
- __wav__   Waveform Audio File Format (WAV)
- __opus__  Opus Interactive Audio Codec (OPUS)
- __aac__   Advanced Audio Coding (AAC)<|MERGE_RESOLUTION|>--- conflicted
+++ resolved
@@ -34,8 +34,7 @@
 
 ## Changelog ##
 
-<<<<<<< HEAD
- * __master__ - (_2015-07-27_)
+ * __0.4.0__ - (_2015-07-27_)
     - Added the ```--fake-http10-content-length``` option
     - The application can now run as root
     - Catch pulseaudio exceptions for streams, sinks and modules when those are gone
@@ -55,10 +54,9 @@
     - Added switch back mode also for sinks, not just for streams (new dependency: `python-notify2`)
     - Added better logging
     - Validate encoders for installed dependencies
-=======
+
  * __0.3.5__ - (_2015-04-09_)
     - Fixed a bug where Sonos description XML could not get parsed correctly
->>>>>>> 8ee7273c
 
  * __0.3.4__ - (_2015-03-22_)
     - Fixed Makefile for launchpad
@@ -322,17 +320,14 @@
 - Yamaha RX-475 (AV Receiver)
 - Majik DSM
 - [Pi MusicBox](http://www.woutervanwijk.nl/pimusicbox/)
-<<<<<<< HEAD
 - Google Chromecast
 - Sonos PLAY:1
 - Sonos PLAY:3
 - Hame Soundrouter
-=======
 - [Raumfeld Speaker M](http://raumfeld.com)
 - Pioneer VSX-824 (AV Receiver)
 - [ROCKI] (http://www.myrocki.com/)
 - Sony STR-DN1050 (AV Receiver)
->>>>>>> 8ee7273c
 
 ## Supported encoders ##
 
