--- conflicted
+++ resolved
@@ -34,14 +34,10 @@
 
 ## Changelog ##
 
-<<<<<<< HEAD
  * __master__ - (_2015-03-22_)
     - Added the ```--filter-device``` option
     - Send 2 SSDP packets by default for better UPNP device discovery
-=======
- * __master__ - (_2015-03-21_)
     - Added virtualenv for local installation
->>>>>>> 092add64
 
  * __0.3.2__ - (_2015-03-14_)
     - Added the Opus Encoder (new dependency: `opus-tools`) (thanks to [MobiusHorizons](https://github.com/MobiusHorizons))
@@ -209,10 +205,9 @@
         pulseaudio-dlna [-h | --help | --version]
 
     Options:
-<<<<<<< HEAD
            --host=<host>                       Set the server ip.
         -p --port=<port>                       Set the server port [default: 8080].
-        -e --encoder=<encoder>                 Set the server port [default: lame].
+        -e --encoder=<encoder>                 Set the audio encoder [default: lame].
                                                Possible encoders are:
                                                  - lame  MPEG Audio Layer III (MP3)
                                                  - ogg   Ogg Vorbis
@@ -226,20 +221,6 @@
         --debug                                enables detailed debug messages.
         -v --version                           Show the version.
         -h --help                              Show the help.
-=======
-           --host=<host>        set the server ip.
-        -p --port=<port>        set the server port [default: 8080].
-        -e --encoder=<encoder>  set the audio encoder [default: lame].
-                                encoders are:
-                                  - lame  MPEG Audio Layer III (MP3)
-                                  - ogg   Ogg Vorbis
-                                  - flac  Free Lossless Audio Codec (FLAC)
-                                  - wav   Waveform Audio File Format (WAV)
-                                  - opus  Opus Interactive Audio Codec (OPUS)
-        --renderer-urls=<urls>  set the renderer urls yourself. no discovery will commence.
-        -v --version            show the version.
-        -h --help               show the help.
->>>>>>> 092add64
 
 Samples:
 - `pulseaudio-dlna` will start 
