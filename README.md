--- conflicted
+++ resolved
@@ -611,14 +611,9 @@
 Samsung Smart TV LED40 (UE40ES6100)                                             | :white_check_mark:                | :grey_question:                   | :grey_question:                   | :grey_question:                   | :grey_question:                   | :grey_question:                   | :grey_question:
 Samsung Smart TV LED48 (UE48JU6560)                                             | :white_check_mark:                | :white_check_mark:                | :white_check_mark:                | :white_check_mark:                | :white_circle:<sup>2</sup>        | :no_entry_sign:                   | :no_entry_sign:
 Xbmc / Kodi                                                                     | :white_check_mark:                | :white_check_mark:                | :white_check_mark:                | :no_entry_sign:                   | :white_circle:<sup>2</sup>        | :white_circle:<sup>2</sup>        | :white_check_mark:
-<<<<<<< HEAD
 Philips NP2500                                                                  | :grey_question:                   | :grey_question:                   | :grey_question:                   | :grey_question:                   | :grey_question:                   | :grey_question:                   | :grey_question:
 Philips NP2900                                                                  | :grey_question:                   | :grey_question:                   | :grey_question:                   | :grey_question:                   | :grey_question:                   | :grey_question:                   | :grey_question:
 Yamaha RX-475 (AV Receiver)                                                     | :grey_question:                   | :grey_question:                   | :grey_question:                   | :grey_question:                   | :grey_question:                   | :grey_question:                   | :grey_question:
-=======
-Philips Streamium NP2500 Network Player                                         | :grey_question:                   | :grey_question:                   | :grey_question:                   | :grey_question:                   | :grey_question:                   | :grey_question:                   | :grey_question:
-Yamaha RX-475 (AV Receiver)<sup>4</sup>                                         | :white_check_mark:                | :white_check_mark:                | :no_entry_sign:                   | :white_circle:<sup>7</sup>    | :white_check_mark:                | :no_entry_sign:                   | :white_check_mark:
->>>>>>> 76a92568
 Yamaha RX-V573 (AV Receiver) <sup>6</sup>                                       | :grey_question:                   | :grey_question:                   | :grey_question:                   | :grey_question:                   | :grey_question:                   | :grey_question:                   | :grey_question:
 Majik DSM                                                                       | :grey_question:                   | :grey_question:                   | :grey_question:                   | :grey_question:                   | :grey_question:                   | :grey_question:                   | :grey_question:
 [Pi MusicBox](http://www.woutervanwijk.nl/pimusicbox/)                          | :grey_question:                   | :grey_question:                   | :grey_question:                   | :grey_question:                   | :grey_question:                   | :grey_question:                   | :grey_question:
@@ -658,8 +653,6 @@
 
 <sup>6</sup>) Was reported to have issues being discovered. Make sure you run the latest firmware
 
-<sup>7</sup>) Works, but unstable: Disconnects immediately when stream interrupts (Encoder slow, packet loss, ...)
-
 ## Supported encoders ##
 
 Encoder     | Description                       | Identifier
